--- conflicted
+++ resolved
@@ -9,12 +9,10 @@
 import UserMessage from './components/UserMessage';
 import Input from './components/Input';
 import Tabs from './components/Tabs';
-<<<<<<< HEAD
+
 import ToolInvocation from './components/ToolInvocation';
 import { motion, AnimatePresence } from "framer-motion";
-=======
 import MoreMenu from './components/MoreMenu';
->>>>>>> 1711b5e9
 
 export interface Chat {
   id: number;
