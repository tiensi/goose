--- conflicted
+++ resolved
@@ -26,7 +26,7 @@
     return <ErrorScreen error={fatalError} onReload={() => window.electron.reloadApp()} />;
   }
   
-<<<<<<< HEAD
+
   if (targetWindow === 'launcher') {
     return <LauncherWindow />;
   } else if (targetWindow === 'featureFlags') {
@@ -34,7 +34,4 @@
   } else {
     return <ChatWindow />;
   }
-=======
-  return isLauncher ? <LauncherWindow /> : <ChatWindow />;
->>>>>>> de90c557
 }