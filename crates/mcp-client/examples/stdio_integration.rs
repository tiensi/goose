--- conflicted
+++ resolved
@@ -1,9 +1,3 @@
-<<<<<<< HEAD
-use std::time::Duration;
-=======
-use std::collections::HashMap;
->>>>>>> a258b76d
-
 // This example shows how to use the mcp-client crate to interact with a server that has a simple counter tool.
 // The server is started by running `cargo run -p mcp-server` in the root of the mcp-server crate.
 use anyhow::Result;
@@ -12,6 +6,8 @@
 };
 use mcp_client::transport::{StdioTransport, Transport};
 use mcp_client::McpService;
+use std::collections::HashMap;
+use std::time::Duration;
 use tracing_subscriber::EnvFilter;
 
 #[tokio::main]
