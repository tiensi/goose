use anyhow::Result;
use goose_mcp::NonDeveloperRouter;
use goose_mcp::{DeveloperRouter, JetBrainsRouter};
use mcp_server::router::RouterService;
use mcp_server::{BoundedService, ByteTransport, Server};
use tokio::io::{stdin, stdout};

pub async fn run(name: &str) -> Result<()> {
    tracing::info!("Starting MCP server");

    let router: Option<Box<dyn BoundedService>> = match name {
        "developer" => Some(Box::new(RouterService(DeveloperRouter::new()))),
<<<<<<< HEAD
=======
        "nondeveloper" => Some(Box::new(RouterService(NonDeveloperRouter::new()))),
        "jetbrains" => Some(Box::new(RouterService(JetBrainsRouter::new()))),
>>>>>>> cbbb2537
        _ => None,
    };

    // Create and run the server
    let server = Server::new(router.unwrap_or_else(|| panic!("Unknown server requested {}", name)));
    let transport = ByteTransport::new(stdin(), stdout());

    tracing::info!("Server initialized and ready to handle requests");
    Ok(server.run(transport).await?)
}<|MERGE_RESOLUTION|>--- conflicted
+++ resolved
@@ -10,11 +10,8 @@
 
     let router: Option<Box<dyn BoundedService>> = match name {
         "developer" => Some(Box::new(RouterService(DeveloperRouter::new()))),
-<<<<<<< HEAD
-=======
         "nondeveloper" => Some(Box::new(RouterService(NonDeveloperRouter::new()))),
         "jetbrains" => Some(Box::new(RouterService(JetBrainsRouter::new()))),
->>>>>>> cbbb2537
         _ => None,
     };
 
