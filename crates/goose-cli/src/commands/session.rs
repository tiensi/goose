use crate::profile::profile::Profile;
use crate::profile::provider_helper::set_provider_config;
use crate::session::Session;

use goose::agent::Agent;
use goose::providers::factory;
use goose::providers::factory::ProviderType;

use crate::prompt::CliclackPrompt;

<<<<<<< HEAD
use super::configure::ConfigOptions;

pub fn build_session<'a>(
    _session_name: Option<String>,
    config_options: Box<ConfigOptions>,
) -> Box<Session<'a>> {
=======
pub fn build_session<'a>(session_name: Option<String>, profile: Box<Profile>) -> Box<Session<'a>> {
>>>>>>> 09cd2698
    // TODO: Use session_name.
    // let session_name =
    // session_name.unwrap_or_else(|| input("Session name:").placeholder("").interact().unwrap());

<<<<<<< HEAD
    // TODO: Config should be passed through from main... Hard coding config for now if missing for iterating.
    let model = config_options
        .accelerator
        .unwrap_or_else(|| "gpt-4o".to_string());
    let provider_type = match config_options.provider.as_deref() {
        Some("open-ai") => ProviderType::OpenAi,
        Some("databricks") => ProviderType::Databricks,
        _ => {
            println!("No provider specified, defaulting to OpenAI\n");
            ProviderType::OpenAi
        } // _ => panic!("Unknown provider type"),
    };
    let provider_variant = match provider_type {
        ProviderType::OpenAi => CliProviderVariant::OpenAi,
        ProviderType::Databricks => CliProviderVariant::Databricks,
    };
=======
    // TODO: Reconsider fn name as we are just using the fn to ask the user if env vars are not set
    let provider_config = set_provider_config(&profile.provider, profile.processor.clone());
>>>>>>> 09cd2698

    // TODO: Odd to be prepping the provider rather than having that done in the agent?
    let provider =
        factory::get_provider(to_provider_type(&profile.provider), provider_config).unwrap();
    let agent = Box::new(Agent::new(provider));
    let prompt = Box::new(CliclackPrompt::new());

    Box::new(Session::new(agent, prompt))
}

fn to_provider_type(provider_name: &str) -> ProviderType {
    match provider_name.to_lowercase().as_str() {
        "openai" => ProviderType::OpenAi,
        "databricks" => ProviderType::Databricks,
        _ => panic!("Invalid provider name"),
    }
}<|MERGE_RESOLUTION|>--- conflicted
+++ resolved
@@ -8,41 +8,13 @@
 
 use crate::prompt::CliclackPrompt;
 
-<<<<<<< HEAD
-use super::configure::ConfigOptions;
-
-pub fn build_session<'a>(
-    _session_name: Option<String>,
-    config_options: Box<ConfigOptions>,
-) -> Box<Session<'a>> {
-=======
-pub fn build_session<'a>(session_name: Option<String>, profile: Box<Profile>) -> Box<Session<'a>> {
->>>>>>> 09cd2698
+pub fn build_session<'a>(_session_name: Option<String>, profile: Box<Profile>) -> Box<Session<'a>> {
     // TODO: Use session_name.
     // let session_name =
     // session_name.unwrap_or_else(|| input("Session name:").placeholder("").interact().unwrap());
 
-<<<<<<< HEAD
-    // TODO: Config should be passed through from main... Hard coding config for now if missing for iterating.
-    let model = config_options
-        .accelerator
-        .unwrap_or_else(|| "gpt-4o".to_string());
-    let provider_type = match config_options.provider.as_deref() {
-        Some("open-ai") => ProviderType::OpenAi,
-        Some("databricks") => ProviderType::Databricks,
-        _ => {
-            println!("No provider specified, defaulting to OpenAI\n");
-            ProviderType::OpenAi
-        } // _ => panic!("Unknown provider type"),
-    };
-    let provider_variant = match provider_type {
-        ProviderType::OpenAi => CliProviderVariant::OpenAi,
-        ProviderType::Databricks => CliProviderVariant::Databricks,
-    };
-=======
     // TODO: Reconsider fn name as we are just using the fn to ask the user if env vars are not set
     let provider_config = set_provider_config(&profile.provider, profile.processor.clone());
->>>>>>> 09cd2698
 
     // TODO: Odd to be prepping the provider rather than having that done in the agent?
     let provider =
